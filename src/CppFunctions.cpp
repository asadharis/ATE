// [[Rcpp::depends(RcppArmadillo)]]
#include <RcppArmadillo.h>
#include <Rcpp.h>
using namespace arma;
using namespace Rcpp;

//A function for evaluating the Cressie Read family
//See documentation for the exact form of functions
//In package Vignette this function is used for the function \rho
//Note: In this package we use the functions with 1-theta as opposed
// to 1+theta.
// [[Rcpp::export]]
arma::vec cpp_cr_rho(arma::vec x, double theta) {
  //Create a copy of the vector
  arma::vec xv(x.size());


  if(theta == 0){
    xv = -exp(x); //The limiting case of theta = 0. Easy to calculate
  }else if(theta == -1){
    xv = log(1-x);// The limiting case of theta = -1, use L'Hopital's rule
  }else{
    // The function we use for all other values of theta
<<<<<<< HEAD
    xv = -pow((1+theta*x), 1+1/theta);
=======
    xv = -1*pow((1+theta*x), 1+1/theta);
>>>>>>> e76c4333
    xv = xv/(1+theta);
  }

  //For some cases particularly theta == -1, the function is
  //not defined for the entire real line. In order to maintain
  //concavity of the function we assign the value -Inf to regions
  //outside the domain of the function.
  //This is a standard trick in convex optimization
  xv.elem(find_nonfinite(xv)).fill(-1*datum::inf);
  return xv;
}

//The first derivative of the above function evaluated for a vector x
// [[Rcpp::export]]
arma::vec cpp_dcr_rho(arma::vec x, double theta) {
  arma::vec xv(x.size());

  if(theta == 0){
    xv = -exp(x);
  }else if(theta == -1){
    xv = -1/(1-x);
  }else{
    xv = -1*pow((1+theta*x),1/theta);
  }

  xv.elem(find_nonfinite(xv)).fill(-1*datum::inf);

  return xv;
}

//The second derivative of the above function evaluated for a vector x
// [[Rcpp::export]]
arma::vec cpp_ddcr_rho(arma::vec x, double theta) {
  arma::vec xv(x.size());

  if(theta == 0){
    xv = -exp(x);
  }else if(theta == -1){
    xv = -1/pow((1-x),2);
  }else{
    xv = -1*pow((1+theta*x),1/theta-1);
  }

  xv.elem(find_nonfinite(xv)).fill(-1*datum::inf);
  return xv;
}


//The main objective function which we need to optimize over.
//See package Vignette for the objective functions/optimization problem
//
//Note that R is pretty flexible with making the conversions between R objects
// and Rcpp objects. E.g. a vector in R can be used for the following inputs:
// NumericVector arma::vec arma::colvec arma::rowvec
// [[Rcpp::export]]
double cpp_obj(NumericVector lam, NumericMatrix u, NumericVector ubar,
               arma::vec Ti, double theta){

  //Convert some Rcpp objects into armadillo objects
  //The false allows us to do this quickly and withou alloting
  //extra memory. HOWEVER, since this just assigns a pointer
  //making changes to umat will also change u
  arma::mat umat(u.begin(), u.nrow() , u.ncol(), false);
  arma::colvec lambda(lam.begin(), lam.size(), false);
  arma::rowvec u_bar(ubar.begin(), ubar.size(), false);

  //This creates a vector where the i-th term is
  // \lambda^T u_K(X_i)
  arma::vec lam_t_u = umat*lambda;
  double lam_t_ubar = as_scalar(u_bar*lambda);

  // Return the value of the objective function.
  //Omit any NA terms caused by Ti==0 and cpp_cr_rho( lam_t_u, theta) == -Inf
  //as<>wrap() is needed to use the na_omit sugar function since it is an Rcpp
  //function and not available in RcppAramdillo
  // The operator % is the element wise /Schur product
  return -mean(na_omit(as<NumericVector>(wrap(Ti % cpp_cr_rho( lam_t_u, theta))))) + lam_t_ubar;
}


//The first derivative of the above objective function
//This function returns a row vector of size K where K = ncol(u)
// [[Rcpp::export]]
arma::rowvec cpp_derv_obj(NumericVector lam,NumericMatrix u, NumericVector ubar,
                    arma::vec Ti, double theta){
  //Initialize the vectors
  //row vs. col vec is declared for computational ease only
  //to allow for proper matrix operations
  int N = u.nrow();
  arma::mat umat(u.begin(), N , u.ncol(), false);
  arma::colvec lambda(lam.begin(), lam.size(), false);
  arma::rowvec u_bar(ubar.begin(), ubar.size(), false);

  //Same way as before we create a vector for the terms
  // \lambda^T u_K(X_i)
  arma::vec lam_t_u = umat*lambda;
  arma::rowvec temp = trans(Ti % cpp_dcr_rho( lam_t_u, theta));
  temp.elem(find_nonfinite(temp)).fill(0);

  //Return derivative
  return u_bar-( temp*umat)/N;
}


//This function gives us a one-step update for the BFGS algorithm
//oldInv is the current "Approximate Inverse Hessian"
//sk is the difference x_{k+1} - x_{k}
//yk is the difference f'(x_{k+1}) - f'(x_{k})
//where x_k is the optimization variable and f is the objective function
// [[Rcpp::export]]
arma::mat cpp_update_hessianInv(arma::mat oldInv, arma::vec sk, arma::vec yk){
  //We evaluate some scalars first since we use them in multiple locations
  // of the updating step
  double scal1 = as_scalar(trans(yk)*oldInv*yk);
  double scal2 = as_scalar(trans(sk)*yk);
  arma::mat mat1 = (oldInv*yk)*trans(sk);

  //The BFGS update step here:
  //Formulation from https://en.wikipedia.org/wiki/Broyden–Fletcher–Goldfarb–Shanno_algorithm
  return oldInv + ((scal1+scal2)/pow(scal2,2))*sk*trans(sk) - (mat1 + trans(mat1))/scal2;
}


//A simple backtracking lin search
//This formulation/notation is taken from Algorithm 9.2 of
//Boyd, Stephen, and Lieven Vandenberghe. Convex optimization. 2004.

// [[Rcpp::export]]
double cpp_backtrack(double alpha,double beta, NumericVector x_val,
                     NumericVector del_x,NumericVector nabla_f,
                     NumericMatrix u, NumericVector ubar, arma::vec Ti,
                    double theta){

  int N = u.nrow();
  arma::rowvec nablaf(nabla_f.begin(), nabla_f.size(), false);
  arma::colvec delx(del_x.begin(), del_x.size(), false);

  arma::mat umat(u.begin(), N , u.ncol(), false);
  arma::rowvec u_bar(ubar.begin(), ubar.size(), false);

  //Begin with an initial step size of 1
  double step = 1.0;

  //Initialize some quantities which do not change
  double f_x = cpp_obj(x_val, u, ubar, Ti,theta);
  double df_t_dx =  as_scalar(nablaf*delx);

  //main loop for the algoritm to find an appropriate step size
  //Loop until the objective function of the new proposed step is sufficiently small
  while(cpp_obj(x_val+step*del_x,u,ubar,Ti,theta) > f_x+alpha*step*df_t_dx ){
    step = beta*step;
  }
  return step;
}

//The main function for obtaining the point estimates.
//This function implements a BFGS algorithm

// [[Rcpp::export]]
List cpp_quasi_newt(NumericVector ini,NumericMatrix u, NumericVector ubar,
                    arma::vec Ti, double theta, double alpha, double beta,
                    int max_iter, double tol){

  //Initialize some variables
  int p = ini.size();
  int N = u.nrow();
  arma::mat umat(u.begin(), N , u.ncol(), false);

  //Initialize variables which will be used in the main loop
  arma::vec current_est(ini.begin(), ini.size(), false);
  arma::vec new_est;

  arma::vec current_derv, new_derv;
  arma::vec current_direction, new_direction;

  arma::mat current_InvHessian = eye<mat>(p,p);
  arma::mat new_InvHessian;

  double stepSize, objValue;

  arma::vec yk, sk;

  for(int i=1; i<= max_iter; i++){
    //Calculate the current derivative of the objective function and direction
    current_derv = trans( cpp_derv_obj(as<NumericVector>(wrap(current_est)), u,ubar,Ti,theta) );
    current_direction = -current_InvHessian*current_derv;

    //Evaluate the objective function as the current point
    //We use this later to check if the objective is unbounded
    objValue = cpp_obj(as<NumericVector>(wrap(current_est)), u,  ubar, Ti,  theta);

    //Calculate the Stepsize using the backtracking line search algorithm
    stepSize = cpp_backtrack(alpha,beta, as<NumericVector>(wrap(current_est)),
                  as<NumericVector>(wrap(current_direction)),
                  as<NumericVector>(wrap(current_derv)),
                  u,ubar, Ti,theta);

    //Calulate the new estimate
    new_est = current_est + stepSize*current_direction;

    //Update the estimate for the inverse hessian using the BFGS update
    new_derv = trans(cpp_derv_obj(as<NumericVector>(wrap(new_est)), u,ubar,Ti,theta));
    yk = new_derv - current_derv;
    sk = new_est - current_est;
    new_InvHessian = cpp_update_hessianInv(current_InvHessian, sk, yk);

    //For some cases, say theta = -1, the objective function can be unbounded
    //in which case the alorithm will never converge.
    //In this case we throw a warning suggesting using a different theta value
    if(objValue< -1e+30){
      Function warning("warning");
      warning("The objective function is unbounded, a different theta might be needed.");
      arma::vec weights = zeros<vec>(N);
      arma::uvec indx = find(Ti == 1);
      arma::vec lambda(new_est.begin(), new_est.size(), false);
      weights.elem(indx) = (cpp_dcr_rho( umat*lambda, theta)).elem(indx)/N;
      return List::create(Named("res") = new_est, Named("weights") = weights,
                          Named("Conv") = false);
    }

    //Check convergence by checking the first derivative
    //Since the derivative would be 0 at a critical point we
    //calculate the l2 norm to check convergence
    if(sum(square(new_derv)) < tol ){
      //If the stopping condition is met
      //Calculate the weights used for getting our final estimate
      arma::vec weights = zeros<vec>(N);
      arma::uvec indx = find(Ti == 1);
      arma::vec lambda(new_est.begin(), new_est.size(), false);
      weights.elem(indx) = (cpp_dcr_rho( umat*lambda, theta)).elem(indx)/N;
      return List::create(Named("res") = new_est, Named("weights") = weights,
                          Named("Conv") = true);
    }else{
      //If stopping condition is not met update the current estimate and
      //current InvHessian
      current_est = new_est;
      current_InvHessian = new_InvHessian;
    }
  }

  //If algotihm runs for maximum number of iterations
  //return the last result and state convergence status is false
  arma::vec weights = zeros<vec>(N);
  arma::uvec indx = find(Ti == 1);
  arma::vec lambda(new_est.begin(), new_est.size(), false);
  weights.elem(indx) = (cpp_dcr_rho( umat*lambda, theta)).elem(indx)/N;

  return List::create(Named("res") = new_est, Named("weights") = weights,
                      Named("Conv") = false);
}<|MERGE_RESOLUTION|>--- conflicted
+++ resolved
@@ -21,11 +21,7 @@
     xv = log(1-x);// The limiting case of theta = -1, use L'Hopital's rule
   }else{
     // The function we use for all other values of theta
-<<<<<<< HEAD
-    xv = -pow((1+theta*x), 1+1/theta);
-=======
     xv = -1*pow((1+theta*x), 1+1/theta);
->>>>>>> e76c4333
     xv = xv/(1+theta);
   }
 
